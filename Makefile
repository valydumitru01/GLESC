<<<<<<< HEAD
#Check the OS
ifeq ($(OS),Windows_NT)
# the compiler: gcc for C program, define as g++ for C++
CC	:= g++
# The windows command for delete
DEL := del
# The windows slash for directory
SLASH := "\"
# Indicating that we dont need wine, unlike in linux
WINE := 
OS_MACRO :=__WINDOWS__
else
# Linux compiler for windows executables (64 bits)
CC	:= x86_64-w64-mingw32-g++
# Linux command for delete (rm -f)
DEL := $(RM)
# Linux slash for directory
SLASH := '/'
# Wine, program for executing windows apps .exe
WINE := wine
OS_MACRO :=__LINUX__
endif


# compiler flags:
  #  -g    adds debugging information to the executable file
  #  -Wall turns on most, but not all, compiler warnings
CFLAGS:= -g -Wall

BIN     := bin
SRC     := src
INCLUDE := include
LIB     := lib
# libraries to link to the project
LIBRARIES   := -lmingw32 -lSDL2main -lSDL2 -lSDL2_net -lSDL2_mixer -lmingw32 -lopengl32 -lglew32 -lglu32 -lSDL2main -lSDL2 -lSDL2_image
# the build target executable
EXECUTABLE  := game


all: build

# Builds the executable game
build:
	@echo "Building..."
	$(CC) $(CFLAGS) -I $(INCLUDE) -L $(LIB) -D $(OS_MACRO) -o $(BIN)/$(EXECUTABLE) $(SRC)/*.cpp $(LIBRARIES) 

# Builds the executable game in release mode
build-release:
	@echo "Building..."
	$(CC) $(CFLAGS) -DNDEBUG -I $(INCLUDE) -L $(LIB) -D $(OS_MACRO) -o $(BIN)/$(EXECUTABLE) $(SRC)/*.cpp $(LIBRARIES) 

# Run the game
run:
	@echo "Executing..."
	$(WINE) $(BIN)/$(EXECUTABLE)

# Build then run the game
build-and-run: clean build run

# Build in release mode then run the game
build-and-run: clean build-release run

# Remove the executable
clean:
	@echo "Clearing..."
	$(DEL) bin$(SLASH)$(EXECUTABLE).exe
=======
all:
	g++ -I ./src/include -L ./src/lib -o ./Builds/Win_Build/engine main.cpp -lmingw32 -lSDL2main -lSDL2 -lmingw32 -lopengl32 -lglew32 -lglu32 -lSDL2_image --verbose
>>>>>>> f7fd1d59
<|MERGE_RESOLUTION|>--- conflicted
+++ resolved
@@ -1,4 +1,4 @@
-<<<<<<< HEAD
+
 #Check the OS
 ifeq ($(OS),Windows_NT)
 # the compiler: gcc for C program, define as g++ for C++
@@ -65,7 +65,3 @@
 clean:
 	@echo "Clearing..."
 	$(DEL) bin$(SLASH)$(EXECUTABLE).exe
-=======
-all:
-	g++ -I ./src/include -L ./src/lib -o ./Builds/Win_Build/engine main.cpp -lmingw32 -lSDL2main -lSDL2 -lmingw32 -lopengl32 -lglew32 -lglu32 -lSDL2_image --verbose
->>>>>>> f7fd1d59
